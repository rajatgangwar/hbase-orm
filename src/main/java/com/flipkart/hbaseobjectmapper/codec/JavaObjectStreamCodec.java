--- conflicted
+++ resolved
@@ -5,11 +5,7 @@
 import java.util.Map;
 
 /**
-<<<<<<< HEAD
- * Just a reference implementation, kept here for testing purposes. In real world, you should <b>never</b> use this codec. Either use the {@link BestSuitCodec} or write your own.
-=======
  * Just a reference implementation, kept here for testing purposes. In real world, you should <b>never</b> use this codec. Either use the (default) {@link BestSuitCodec} or write your own.
->>>>>>> 61a3673f
  */
 public class JavaObjectStreamCodec implements Codec {
     /*
@@ -46,7 +42,7 @@
     */
     @Override
     public boolean canDeserialize(Type type) {
-        return true; // I'm (may be wrongly) assuming ObjectInputStream and ObjectOutputStream works on all objects
+        return true; // I'm (may be wrongly) assuming ObjectInputStream and ObjectOutputStream work on all objects
     }
 
     public static Serializable deepCopy(Serializable object) {
