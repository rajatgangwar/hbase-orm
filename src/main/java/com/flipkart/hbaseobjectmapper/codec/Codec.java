--- conflicted
+++ resolved
@@ -15,11 +15,7 @@
      * Serializes object to a <code>byte[]</code>
      *
      * @param object Object to be serialized
-<<<<<<< HEAD
-     * @param flags  Flags for tuning serialization behavior (Implementations of this method are expected to handle <code>null</code> and <i>empty map</i> in the same way)
-=======
      * @param flags  Flags for tuning serialization behavior (Implementations of this method are expected to handle <code>null</code> and <code>empty map</code> in the same way)
->>>>>>> 61a3673f
      * @return byte array - this would be used 'as is' in setting the column value in HBase row
      * @throws SerializationException If serialization fails (e.g. when input <code>object</code> has a field of data type that isn't serializable by this codec)
      * @see #deserialize(byte[], Type, Map)
@@ -30,11 +26,7 @@
      * Deserialize <code>byte[]</code> into an object
      *
      * @param bytes byte array that needs to be deserialized
-<<<<<<< HEAD
-     * @param flags Flags for tuning deserialization behavior (Implementations of this method are expected to handle <code>null</code> and <i>empty map</i> in the same way)
-=======
      * @param flags Flags for tuning deserialization behavior  (Implementations of this method are expected to handle <code>null</code> and <code>empty map</code> in the same way)
->>>>>>> 61a3673f
      * @param type  Java type to which this <code>byte[]</code> needs to be deserialized to
      * @return The object
      * @throws DeserializationException If deserialization fails (e.g. malformed string or definition of a data type used isn't available at runtime)
@@ -48,10 +40,7 @@
      *
      * @param type Java type
      * @return <code>true</code> (if an object of specified type can be deserialized using this codec) or <code>false</code>
-<<<<<<< HEAD
-=======
      * @see #deserialize(byte[], Type, Map)
->>>>>>> 61a3673f
      */
     boolean canDeserialize(Type type);
 
