--- conflicted
+++ resolved
@@ -54,11 +54,7 @@
      * </p>
      *
      * @param configuration Hadoop configuration
-<<<<<<< HEAD
      * @param codec         Your custom codec. If <code>null</code>, default codec is used.
-=======
-     * @param codec         Your custom codec
->>>>>>> 61a3673f
      * @throws IOException           Exceptions thrown by HBase
      * @throws IllegalStateException Annotation(s) on base entity may be incorrect
      */
